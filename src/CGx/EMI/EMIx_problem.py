--- conflicted
+++ resolved
@@ -8,7 +8,6 @@
 from ufl      import grad, inner
 from mpi4py   import MPI
 from petsc4py import PETSc
-from CGx.EMI.EMIx_ionic_model    import g_syn_none, HH_model, Passive_model, IonicModel
 from CGx.utils.setup_mms         import SetupMMS, mark_MMS_boundaries
 from CGx.utils.mixed_dim_problem import MixedDimensionalProblem
 
@@ -20,20 +19,6 @@
         """ Constructor. """
 
         if self.MMS_test: self.setup_MMS_params() # Perform numerical verification
-<<<<<<< HEAD
-=======
-
-    def add_ionic_model(self, model: IonicModel, tags: int | tuple | dict=None, stim_fun=g_syn_none):
-        model = model[0]
-        # if model.__str__()=='Hodgkin-Huxley':
-        #     model = HH_model(self, tags, stim_fun)
-        # elif model.__str__()=='Passive':
-        #     model = Passive_model(self, tags)
-        # else:
-        #     raise RuntimeError(f'Model type {model.__str__()} not supported. Choose either "HH" or "Passive".')
-
-        self.ionic_models.append(model)
->>>>>>> 51782e11
         
     def setup_spaces(self):
 
